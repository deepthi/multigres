--- conflicted
+++ resolved
@@ -45,6 +45,7 @@
 	"github.com/stretchr/testify/assert"
 	"github.com/stretchr/testify/require"
 
+	"github.com/multigres/multigres/go/common/constants"
 	"github.com/multigres/multigres/go/common/topoclient"
 	"github.com/multigres/multigres/go/common/topoclient/etcdtopo"
 	"github.com/multigres/multigres/go/test/utils"
@@ -172,7 +173,8 @@
 		multipoolerCmd := exec.Command("multipooler",
 			"--grpc-port", fmt.Sprintf("%d", node.grpcPort),
 			"--database", database,
-			"--table-group", "test",
+			"--table-group", constants.DefaultTableGroup,
+			"--shard", constants.DefaultShard,
 			"--pgctld-addr", fmt.Sprintf("localhost:%d", node.pgctldGrpcPort),
 			"--pooler-dir", node.dataDir,
 			"--pg-port", fmt.Sprintf("%d", node.pgPort),
@@ -358,307 +360,4 @@
 			}
 		}
 	})
-<<<<<<< HEAD
-=======
-}
-
-// createEmptyNode creates a new empty multipooler node with pgctld and multipooler processes
-func createEmptyNode(t *testing.T, baseDir, cell, shard, database string, index int, etcdAddr, pgBackRestStanza string) *nodeInstance {
-	t.Helper()
-
-	name := fmt.Sprintf("node%d", index)
-	dataDir := filepath.Join(baseDir, name)
-	require.NoError(t, os.MkdirAll(dataDir, 0o755))
-
-	// Allocate ports
-	pgctldGrpcPort := utils.GetFreePort(t)
-	pgPort := utils.GetFreePort(t)
-	grpcPort := utils.GetFreePort(t)
-
-	// Start pgctld server
-	logFile := filepath.Join(dataDir, "pgctld.log")
-	pgctldCmd := exec.Command("pgctld", "server",
-		"--pooler-dir", dataDir,
-		"--grpc-port", fmt.Sprintf("%d", pgctldGrpcPort),
-		"--pg-port", fmt.Sprintf("%d", pgPort),
-		"--log-output", logFile)
-
-	// Set MULTIGRES_TESTDATA_DIR for directory-deletion triggered cleanup
-	pgctldCmd.Env = append(os.Environ(),
-		"MULTIGRES_TESTDATA_DIR="+baseDir,
-	)
-
-	require.NoError(t, pgctldCmd.Start())
-	t.Logf("Started pgctld for %s (pid: %d, grpc: %d, pg: %d)", name, pgctldCmd.Process.Pid, pgctldGrpcPort, pgPort)
-
-	// Wait for pgctld to be ready
-	waitForProcessReady(t, "pgctld", pgctldGrpcPort, 10*time.Second)
-
-	// Start multipooler
-	serviceID := fmt.Sprintf("%s/%s", cell, name)
-	multipoolerCmd := exec.Command("multipooler",
-		"--grpc-port", fmt.Sprintf("%d", grpcPort),
-		"--database", database,
-		"--table-group", "default", // table group is required (MVP only supports "default")
-		"--shard", "0-inf", // shard is required (MVP only supports "0-inf")
-		"--pgctld-addr", fmt.Sprintf("localhost:%d", pgctldGrpcPort),
-		"--pooler-dir", dataDir,
-		"--pg-port", fmt.Sprintf("%d", pgPort),
-		"--service-map", "grpc-pooler,grpc-poolermanager,grpc-consensus,grpc-backup",
-		"--topo-global-server-addresses", etcdAddr,
-		"--topo-global-root", "/multigres/global",
-		"--topo-implementation", "etcd2",
-		"--cell", cell,
-		"--service-id", serviceID,
-		"--pgbackrest-stanza", pgBackRestStanza,
-	)
-	multipoolerCmd.Dir = dataDir
-	mpLogFile := filepath.Join(dataDir, "multipooler.log")
-	mpLogF, err := os.Create(mpLogFile)
-	require.NoError(t, err)
-	multipoolerCmd.Stdout = mpLogF
-	multipoolerCmd.Stderr = mpLogF
-
-	require.NoError(t, multipoolerCmd.Start())
-	t.Logf("Started multipooler for %s (pid: %d, grpc: %d)", name, multipoolerCmd.Process.Pid, grpcPort)
-
-	// Wait for multipooler to be ready by polling its status
-	waitForMultipoolerReady(t, grpcPort, 30*time.Second)
-	t.Logf("Multipooler %s is ready", name)
-
-	return &nodeInstance{
-		name:           name,
-		cell:           cell,
-		grpcPort:       grpcPort,
-		pgPort:         pgPort,
-		pgctldGrpcPort: pgctldGrpcPort,
-		dataDir:        dataDir,
-		pgctldProcess:  pgctldCmd,
-		multipoolerCmd: multipoolerCmd,
-	}
-}
-
-// createMultiPoolerProto creates a MultiPooler proto for the given gRPC port
-func createMultiPoolerProto(grpcPort int) *clustermetadatapb.MultiPooler {
-	return &clustermetadatapb.MultiPooler{
-		Hostname: "localhost",
-		PortMap: map[string]int32{
-			"grpc": int32(grpcPort),
-		},
-	}
-}
-
-// waitForMultipoolerReady polls the multipooler gRPC endpoint until it's ready
-func waitForMultipoolerReady(t *testing.T, grpcPort int, timeout time.Duration) {
-	t.Helper()
-
-	client := rpcclient.NewMultiPoolerClient(10) // Small cache for test connections
-	defer client.Close()
-
-	pooler := createMultiPoolerProto(grpcPort)
-
-	// Use require.Eventually to poll the RPC call with connection caching
-	require.Eventually(t, func() bool {
-		ctx, cancel := context.WithTimeout(context.Background(), 1*time.Second)
-		defer cancel()
-
-		_, err := client.InitializationStatus(ctx, pooler, &multipoolermanagerdatapb.InitializationStatusRequest{})
-		return err == nil
-	}, timeout, 200*time.Millisecond, "Multipooler at port %d did not become ready", grpcPort)
-}
-
-// terminateProcess gracefully terminates a process by first sending SIGTERM,
-// waiting for graceful shutdown, and only using SIGKILL if necessary.
-func terminateProcess(t *testing.T, cmd *exec.Cmd, name string, timeout time.Duration) {
-	t.Helper()
-	if cmd == nil || cmd.Process == nil {
-		return
-	}
-
-	// Try graceful shutdown with SIGTERM first
-	if err := cmd.Process.Signal(os.Interrupt); err != nil {
-		t.Logf("Failed to send SIGTERM to %s: %v, forcing kill", name, err)
-		_ = cmd.Process.Kill()
-		_ = cmd.Wait()
-		return
-	}
-
-	// Wait for graceful shutdown with timeout
-	done := make(chan error, 1)
-	go func() {
-		done <- cmd.Wait()
-	}()
-
-	select {
-	case <-time.After(timeout):
-		t.Logf("%s did not terminate gracefully within %v, forcing kill", name, timeout)
-		_ = cmd.Process.Kill()
-		<-done // Wait for process to actually die
-	case err := <-done:
-		if err != nil {
-			t.Logf("%s terminated with error: %v", name, err)
-		} else {
-			t.Logf("%s terminated gracefully", name)
-		}
-	}
-}
-
-// cleanupNode stops pgctld and multipooler processes
-func cleanupNode(t *testing.T, node *nodeInstance) {
-	t.Helper()
-	if node.multipoolerCmd != nil && node.multipoolerCmd.Process != nil {
-		terminateProcess(t, node.multipoolerCmd, "multipooler", 2*time.Second)
-	}
-	if node.pgctldProcess != nil && node.pgctldProcess.Process != nil {
-		terminateProcess(t, node.pgctldProcess, "pgctld", 2*time.Second)
-	}
-}
-
-// checkInitializationStatus checks the initialization status of a node
-func checkInitializationStatus(t *testing.T, node *nodeInstance) *multipoolermanagerdatapb.InitializationStatusResponse {
-	t.Helper()
-
-	client := rpcclient.NewMultiPoolerClient(10) // Small cache for test connections
-	defer client.Close()
-
-	pooler := createMultiPoolerProto(node.grpcPort)
-
-	ctx, cancel := context.WithTimeout(context.Background(), 5*time.Second)
-	defer cancel()
-
-	resp, err := client.InitializationStatus(ctx, pooler, &multipoolermanagerdatapb.InitializationStatusRequest{})
-	require.NoError(t, err)
-
-	return resp
-}
-
-// connectToPostgres establishes a connection to PostgreSQL using Unix socket
-func connectToPostgres(t *testing.T, socketDir string, port int) *sql.DB {
-	t.Helper()
-
-	connStr := fmt.Sprintf("host=%s port=%d user=postgres dbname=postgres sslmode=disable", socketDir, port)
-	db, err := sql.Open("postgres", connStr)
-	require.NoError(t, err, "Failed to open database connection")
-
-	err = db.Ping()
-	require.NoError(t, err, "Failed to ping database")
-
-	return db
-}
-
-// verifyMultigresTablesExist checks that the multigres internal tables exist on a node
-func verifyMultigresTablesExist(t *testing.T, node *nodeInstance) {
-	t.Helper()
-
-	socketDir := filepath.Join(node.dataDir, "pg_sockets")
-	db := connectToPostgres(t, socketDir, node.pgPort)
-	defer db.Close()
-
-	// Helper to check table existence
-	tableExists := func(tableName string) bool {
-		var exists bool
-		err := db.QueryRow(`
-			SELECT EXISTS (
-				SELECT FROM information_schema.tables
-				WHERE table_schema = 'multigres'
-				AND table_name = $1
-			)
-		`, tableName).Scan(&exists)
-		require.NoError(t, err, "Should query %s table existence on %s", tableName, node.name)
-		return exists
-	}
-
-	// Check sidecar tables
-	assert.True(t, tableExists("heartbeat"), "heartbeat table should exist on %s", node.name)
-	assert.True(t, tableExists("durability_policy"), "durability_policy table should exist on %s", node.name)
-
-	// Check multischema global tables
-	assert.True(t, tableExists("tablegroup"), "tablegroup table should exist on %s", node.name)
-	assert.True(t, tableExists("tablegroup_table"), "tablegroup_table table should exist on %s", node.name)
-	assert.True(t, tableExists("shard"), "shard table should exist on %s", node.name)
-}
-
-// waitForProcessReady waits for a process to be ready by checking its gRPC port
-func waitForProcessReady(t *testing.T, name string, grpcPort int, timeout time.Duration) {
-	t.Helper()
-
-	deadline := time.Now().Add(timeout)
-	connectAttempts := 0
-	for time.Now().Before(deadline) {
-		connectAttempts++
-		// Test gRPC connectivity
-		conn, err := net.DialTimeout("tcp", fmt.Sprintf("localhost:%d", grpcPort), 100*time.Millisecond)
-		if err == nil {
-			conn.Close()
-			t.Logf("%s ready on gRPC port %d (after %d attempts)", name, grpcPort, connectAttempts)
-			return
-		}
-		if connectAttempts%10 == 0 {
-			t.Logf("Still waiting for %s to start (attempt %d)...", name, connectAttempts)
-		}
-		time.Sleep(100 * time.Millisecond)
-	}
-
-	t.Fatalf("Timeout: %s failed to start listening on port %d after %d attempts", name, grpcPort, connectAttempts)
-}
-
-// setupPgBackRestForBootstrap sets up pgbackrest configuration and stanzas for all nodes
-// This follows the same pattern as localProvisioner.GeneratePgBackRestConfigs and InitializePgBackRestStanzas
-func setupPgBackRestForBootstrap(t *testing.T, baseDir string, nodes []*nodeInstance, sharedStanzaName string) {
-	t.Helper()
-
-	// Create shared pgbackrest directories
-	repoPath := filepath.Join(baseDir, "pgbackrest-repo")
-	logPath := filepath.Join(baseDir, "pgbackrest-logs")
-	spoolPath := filepath.Join(baseDir, "pgbackrest-spool")
-
-	require.NoError(t, os.MkdirAll(repoPath, 0o755), "Failed to create pgbackrest repo dir")
-	require.NoError(t, os.MkdirAll(logPath, 0o755), "Failed to create pgbackrest log dir")
-	require.NoError(t, os.MkdirAll(spoolPath, 0o755), "Failed to create pgbackrest spool dir")
-
-	t.Logf("Created pgbackrest directories (repo: %s, log: %s, spool: %s)", repoPath, logPath, spoolPath)
-
-	// Setup pgbackrest for each node (following localProvisioner pattern)
-	for _, node := range nodes {
-		// Build list of other nodes for multi-host configuration
-		var additionalHosts []pgbackrest.PgHost
-		for _, otherNode := range nodes {
-			if otherNode.name != node.name {
-				additionalHosts = append(additionalHosts, pgbackrest.PgHost{
-					DataPath:  filepath.Join(otherNode.dataDir, "pg_data"),
-					SocketDir: filepath.Join(otherNode.dataDir, "pg_sockets"),
-					Port:      otherNode.pgPort,
-					User:      "postgres",
-					Database:  "postgres",
-				})
-			}
-		}
-
-		// Create pgbackrest configuration
-		configPath := filepath.Join(node.dataDir, "pgbackrest.conf")
-		lockPath := filepath.Join(node.dataDir, "pgbackrest-lock")
-		require.NoError(t, os.MkdirAll(lockPath, 0o755), "Failed to create pgbackrest lock dir for %s", node.name)
-
-		backupCfg := pgbackrest.Config{
-			StanzaName:      sharedStanzaName,
-			PgDataPath:      filepath.Join(node.dataDir, "pg_data"),
-			PgPort:          node.pgPort,
-			PgSocketDir:     filepath.Join(node.dataDir, "pg_sockets"),
-			PgUser:          "postgres",
-			PgDatabase:      "postgres",
-			AdditionalHosts: additionalHosts,
-			LogPath:         logPath,
-			SpoolPath:       spoolPath,
-			LockPath:        lockPath,
-			RetentionFull:   2,
-		}
-
-		// Write the pgBackRest config file (reusing pgbackrest.WriteConfigFile from provisioner)
-		require.NoError(t, pgbackrest.WriteConfigFile(configPath, backupCfg),
-			"Failed to write pgbackrest config for %s", node.name)
-		t.Logf("Created pgbackrest config for %s at %s (stanza: %s)", node.name, configPath, sharedStanzaName)
-	}
-
-	t.Logf("pgbackrest configuration completed for all nodes")
->>>>>>> 841b09b4
 }