// Copyright 2025 Supabase, Inc.
//
// Licensed under the Apache License, Version 2.0 (the "License");
// you may not use this file except in compliance with the License.
// You may obtain a copy of the License at
//
// http://www.apache.org/licenses/LICENSE-2.0
//
// Unless required by applicable law or agreed to in writing, software
// distributed under the License is distributed on an "AS IS" BASIS,
// WITHOUT WARRANTIES OR CONDITIONS OF ANY KIND, either express or implied.
// See the License for the specific language governing permissions and
// limitations under the License.

package manager

import (
	"context"
	"database/sql"
	"errors"
	"fmt"
	"log/slog"
	"os"
	"path/filepath"
	"sync"
	"time"

	"github.com/lib/pq"

	"github.com/multigres/multigres/go/common/constants"
	"github.com/multigres/multigres/go/common/mterrors"
	"github.com/multigres/multigres/go/common/servenv"
	"github.com/multigres/multigres/go/common/topoclient"
	"github.com/multigres/multigres/go/multipooler/heartbeat"
	"github.com/multigres/multigres/go/multipooler/poolerserver"
	"github.com/multigres/multigres/go/tools/retry"

	"google.golang.org/grpc"
	"google.golang.org/grpc/credentials/insecure"
	"google.golang.org/protobuf/proto"

	clustermetadatapb "github.com/multigres/multigres/go/pb/clustermetadata"
	mtrpcpb "github.com/multigres/multigres/go/pb/mtrpc"
	multipoolermanagerdatapb "github.com/multigres/multigres/go/pb/multipoolermanagerdata"
	pgctldpb "github.com/multigres/multigres/go/pb/pgctldservice"
)

// ManagerState represents the state of the MultiPoolerManager
type ManagerState string

const (
	// ManagerStateStarting indicates the manager is starting and loading the multipooler record
	ManagerStateStarting ManagerState = "starting"
	// ManagerStateReady indicates the manager has successfully loaded the multipooler record
	ManagerStateReady ManagerState = "ready"
	// ManagerStateError indicates the manager failed to load the multipooler record
	ManagerStateError ManagerState = "error"
)

// MultiPoolerManager manages the pooler lifecycle and PostgreSQL operations
type MultiPoolerManager struct {
	logger       *slog.Logger
	config       *Config
	db           *sql.DB
	topoClient   topoclient.Store
	serviceID    *clustermetadatapb.ID
	replTracker  *heartbeat.ReplTracker
	pgctldClient pgctldpb.PgCtldClient

	// qsc is the query service controller
	// This controller handles query serving while the manager orchestrates lifecycle,
	// topology, consensus, and replication operations.
	qsc poolerserver.PoolerController

	// actionLock is there to run only one action at a time.
	// This lock can be held for long periods of time (hours),
	// like in the case of a restore. This lock must be obtained
	// first before other mutexes.
	actionLock *ActionLock

	// Multipooler record from topology and startup state

	// mu is the mutex for the manager's state. It must be held for the
	// following:
	// - Reading state
	// - Changing state. This can cause the lock to be held for long periods
	//   of time, particularly when updating external systems (e.g. the topo)
	//   to match the manager's state.
	mu sync.Mutex

	isOpen          bool
	multipooler     *topoclient.MultiPoolerInfo
	state           ManagerState
	stateError      error
	consensusState  *ConsensusState
	topoLoaded      bool
	consensusLoaded bool
	ctx             context.Context
	cancel          context.CancelFunc
	loadTimeout     time.Duration

	// readyChan is closed when state becomes Ready or Error, to broadcast to all waiters.
	// Unbuffered is safe here because we only close() the channel (which never blocks
	// and broadcasts to all receivers) rather than sending to it.
	readyChan chan struct{}

	// Cached MultipoolerInfo so that we can access its state without having
	// to wait a potentially long time on mu when accessing read-only fields.
	cachedMultipooler cachedMultiPoolerInfo

	// Cached backup location from the database topology record.
	// This is loaded once during startup and cached for fast access.
	backupLocation string

	// TODO: Implement async query serving state management system
	// This should include: target state, current state, convergence goroutine,
	// and state-specific handlers (setServing, setServingReadOnly, setNotServing, setDrained)
	// See design discussion for full details.
	queryServingState clustermetadatapb.PoolerServingStatus
}

// promotionState tracks which parts of the promotion are complete
type promotionState struct {
	isPrimaryInPostgres    bool
	isPrimaryInTopology    bool
	syncReplicationMatches bool
	currentLSN             string
}

// demotionState tracks which parts of the demotion are complete
type demotionState struct {
	isServingReadOnly   bool   // PoolerServingStatus == SERVING_RDONLY (includes heartbeat stopped)
	isReplicaInTopology bool   // PoolerType == REPLICA
	isReadOnly          bool   // default_transaction_read_only = on
	finalLSN            string // Captured LSN before demotion
}

// cachedMultiPoolerInfo holds a thread-safe cached copy of the multipooler info
type cachedMultiPoolerInfo struct {
	mu          sync.Mutex
	multipooler *topoclient.MultiPoolerInfo
}

// NewMultiPoolerManager creates a new MultiPoolerManager instance
func NewMultiPoolerManager(logger *slog.Logger, config *Config) (*MultiPoolerManager, error) {
	return NewMultiPoolerManagerWithTimeout(logger, config, 5*time.Minute)
}

// NewMultiPoolerManagerWithTimeout creates a new MultiPoolerManager instance with a custom load timeout
func NewMultiPoolerManagerWithTimeout(logger *slog.Logger, config *Config, loadTimeout time.Duration) (*MultiPoolerManager, error) {
	ctx, cancel := context.WithCancel(context.TODO())

	// Validate required config fields
	if config.TableGroup == "" {
		cancel()
		return nil, mterrors.New(mtrpcpb.Code_INVALID_ARGUMENT, "TableGroup is required")
	}
	if config.Shard == "" {
		cancel()
		return nil, mterrors.New(mtrpcpb.Code_INVALID_ARGUMENT, "Shard is required")
	}

	// MVP validation: fail fast if tablegroup/shard are not the MVP defaults
	if err := constants.ValidateMVPTableGroupAndShard(config.TableGroup, config.Shard); err != nil {
		cancel()
		return nil, mterrors.Wrap(err, "MVP validation failed")
	}

	// Create pgctld gRPC client
	var pgctldClient pgctldpb.PgCtldClient
	if config.PgctldAddr != "" {
		conn, err := grpc.NewClient(config.PgctldAddr, grpc.WithTransportCredentials(insecure.NewCredentials()))
		if err != nil {
			logger.ErrorContext(ctx, "Failed to create pgctld gRPC client", "error", err, "addr", config.PgctldAddr)
			// Continue without client - operations that need it will fail gracefully
		} else {
			pgctldClient = pgctldpb.NewPgCtldClient(conn)
			logger.InfoContext(ctx, "Created pgctld gRPC client", "addr", config.PgctldAddr)
		}
	}

	pm := &MultiPoolerManager{
		logger:            logger,
		config:            config,
		topoClient:        config.TopoClient,
		serviceID:         config.ServiceID,
		actionLock:        NewActionLock(),
		state:             ManagerStateStarting,
		ctx:               ctx,
		cancel:            cancel,
		loadTimeout:       loadTimeout,
		queryServingState: clustermetadatapb.PoolerServingStatus_NOT_SERVING,
		pgctldClient:      pgctldClient,
		readyChan:         make(chan struct{}),
	}

	// Create the query service controller (follows Vitess pattern)
	// Following the pattern: New->InitDBConfig->SetServingType
	pm.qsc = poolerserver.NewMultiPooler(logger)
	logger.Info("Created query service controller")

	return pm, nil
}

// connectDB establishes a connection to PostgreSQL (reuses the shared logic)
func (pm *MultiPoolerManager) connectDB() error {
	if pm.db != nil {
		return nil // Already connected
	}

	db, err := CreateDBConnection(pm.logger, pm.config)
	if err != nil {
		return err
	}
	pm.db = db

	// Test the connection
	if err := pm.db.Ping(); err != nil {
		pm.db.Close()
		pm.db = nil
		return fmt.Errorf("failed to ping database: %w", err)
	}

	pm.logger.Info("MultiPoolerManager: Connected to PostgreSQL", "socket_path", pm.config.SocketFilePath, "database", pm.config.Database)

	return nil
}

// Open opens the database connections and starts background operations.
// TODO:
//   - Replace with proper state manager (like tm_state.go) that orchestrates
//     state transitions and manages Open/Close lifecycle.
//   - The replTracker is being Open/Close with a big hammer. A better approach
//     is to call MakePrimary / MakeNonPrimary during state transitions.
//     We can do this, once we introduce the proper state manager.
func (pm *MultiPoolerManager) Open() error {
	pm.mu.Lock()
	defer pm.mu.Unlock()

	if pm.isOpen {
		return nil
	}

	pm.logger.Info("MultiPoolerManager: opening")

	if err := pm.connectDB(); err != nil {
		return fmt.Errorf("failed to connect to database: %w", err)
	}

	// Create sidecar schema and start heartbeat before opening query service controller
	// This ensures the schema exists before queries can be served
	if pm.replTracker == nil {
		pm.logger.Info("MultiPoolerManager: Starting database heartbeat")
		ctx := context.TODO()
		// TODO: populate shard ID
		shardID := []byte("0") // default shard ID

		// Use the multipooler name from serviceID as the pooler ID
		poolerID := pm.serviceID.Name

<<<<<<< HEAD
		// Schema creation is now handled by multiorch during bootstrap initialization
		// Do not auto-create schema when connecting to postgres
=======
		// Check if connected to a primary database
		isPrimary, err := pm.isPrimary(ctx)
		if err != nil {
			pm.logger.ErrorContext(ctx, "Failed to check if database is primary", "error", err)
			// Don't fail the connection if primary check fails
		} else if isPrimary {
			// Only create the sidecar schema on primary databases
			pm.logger.InfoContext(ctx, "MultiPoolerManager: Creating sidecar schema on primary database")
			if err := pm.createSidecarSchema(ctx); err != nil {
				return fmt.Errorf("failed to create sidecar schema: %w", err)
			}
		} else {
			pm.logger.InfoContext(ctx, "MultiPoolerManager: Skipping sidecar schema creation on replica")
		}
>>>>>>> 841b09b4

		if err := pm.startHeartbeat(ctx, shardID, poolerID); err != nil {
			pm.logger.ErrorContext(ctx, "Failed to start heartbeat", "error", err)
			// Don't fail the connection if heartbeat fails
		}
	}

	// Now open the query service controller
	if err := pm.qsc.Open(); err != nil {
		pm.logger.Error("Failed to open query service controller", "error", err)
		return fmt.Errorf("failed to open controller: %w", err)
	}

	pm.isOpen = true
	pm.logger.Info("MultiPoolerManager opened database connection")

	return nil
}

// startHeartbeat starts the replication tracker and heartbeat writer if connected to a primary database
func (pm *MultiPoolerManager) startHeartbeat(ctx context.Context, shardID []byte, poolerID string) error {
	// Create the replication tracker
	pm.replTracker = heartbeat.NewReplTracker(pm.db, pm.logger, shardID, poolerID, pm.config.HeartbeatIntervalMs)

	// Check if we're connected to a primary
	isPrimary, err := pm.isPrimary(ctx)
	if err != nil {
		return fmt.Errorf("failed to check if database is primary: %w", err)
	}

	if isPrimary {
		pm.logger.InfoContext(ctx, "Starting heartbeat writer - connected to primary database")
		pm.replTracker.MakePrimary()
	} else {
		pm.logger.InfoContext(ctx, "Not starting heartbeat writer - connected to standby database")
		pm.replTracker.MakeNonPrimary()
	}

	return nil
}

// QueryServiceControl returns the query service controller.
// This follows the TabletManager pattern of exposing the controller.
func (pm *MultiPoolerManager) QueryServiceControl() poolerserver.PoolerController {
	return pm.qsc
}

// Close closes the database connection and stops the async loader.
// Safe to call multiple times and safe to call even if never opened.
func (pm *MultiPoolerManager) Close() error {
	pm.mu.Lock()
	defer pm.mu.Unlock()

	// Always cancel context to stop async loaders (even if Open() was never called)
	pm.cancel()

	if !pm.isOpen {
		pm.logger.Info("MultiPoolerManager: already closed")
		return nil
	}

	// Set isOpen to false
	pm.isOpen = false

	// Close resources (safe to call even if nil/never opened)
	if pm.replTracker != nil {
		pm.replTracker.Close()
		pm.replTracker = nil
	}

	if pm.db != nil {
		if err := pm.db.Close(); err != nil {
			return err
		}
		pm.db = nil
	}

	if pm.qsc != nil {
		if err := pm.qsc.Close(); err != nil {
			return err
		}
	}

	pm.logger.Info("MultiPoolerManager: closed")
	return nil
}

// GetState returns the current state of the manager
func (pm *MultiPoolerManager) GetState() ManagerState {
	pm.mu.Lock()
	defer pm.mu.Unlock()
	return pm.state
}

// GetStateError returns the error that caused the manager to enter error state
func (pm *MultiPoolerManager) GetStateError() error {
	pm.mu.Lock()
	defer pm.mu.Unlock()
	return pm.stateError
}

// GetMultiPooler returns the current multipooler record and state
func (pm *MultiPoolerManager) GetMultiPooler() (*topoclient.MultiPoolerInfo, ManagerState, error) {
	pm.mu.Lock()
	defer pm.mu.Unlock()
	return pm.multipooler, pm.state, pm.stateError
}

// getBackupConfigPath returns the path to the pgbackrest config file
func (pm *MultiPoolerManager) getBackupConfigPath() string {
	return filepath.Join(pm.config.PoolerDir, "pgbackrest.conf")
}

// getBackupStanza returns the pgbackrest stanza name
func (pm *MultiPoolerManager) getBackupStanza() string {
	// Use configured stanza name if set, otherwise fallback to service ID
	if pm.config.PgBackRestStanza != "" {
		return pm.config.PgBackRestStanza
	}
	return pm.serviceID.Name
}

// getPgCtldClient returns the pgctld gRPC client
func (pm *MultiPoolerManager) getPgCtldClient() pgctldpb.PgCtldClient {
	return pm.pgctldClient
}

// getTableGroup returns the table group from the config (static, set at startup)
func (pm *MultiPoolerManager) getTableGroup() string {
	return pm.config.TableGroup
}

// getShard returns the shard from the config (static, set at startup)
func (pm *MultiPoolerManager) getShard() string {
	return pm.config.Shard
}

// getPoolerType returns the pooler type from the multipooler record
func (pm *MultiPoolerManager) getPoolerType() clustermetadatapb.PoolerType {
	pm.cachedMultipooler.mu.Lock()
	defer pm.cachedMultipooler.mu.Unlock()
	if pm.cachedMultipooler.multipooler != nil && pm.cachedMultipooler.multipooler.MultiPooler != nil {
		return pm.cachedMultipooler.multipooler.Type
	}
	return clustermetadatapb.PoolerType_UNKNOWN
}

// getDatabase returns the database name from the multipooler record
func (pm *MultiPoolerManager) getDatabase() string {
	pm.cachedMultipooler.mu.Lock()
	defer pm.cachedMultipooler.mu.Unlock()
	if pm.cachedMultipooler.multipooler != nil && pm.cachedMultipooler.multipooler.MultiPooler != nil {
		return pm.cachedMultipooler.multipooler.Database
	}
	return ""
}

// getMultipoolerIDString returns the multipooler ID as a string
func (pm *MultiPoolerManager) getMultipoolerIDString() (string, error) {
	pm.cachedMultipooler.mu.Lock()
	defer pm.cachedMultipooler.mu.Unlock()
	if pm.cachedMultipooler.multipooler != nil && pm.cachedMultipooler.multipooler.Id != nil {
		return topoclient.MultiPoolerIDString(pm.cachedMultipooler.multipooler.Id), nil
	}
	return "", mterrors.New(mtrpcpb.Code_FAILED_PRECONDITION, "multipooler ID not available")
}

// getBackupLocation returns the backup location from the database topology
func (pm *MultiPoolerManager) getBackupLocation(ctx context.Context) (string, error) {
	database := pm.getDatabase()
	if database == "" {
		return "", mterrors.New(mtrpcpb.Code_FAILED_PRECONDITION, "database name not set in multipooler")
	}

	db, err := pm.topoClient.GetDatabase(ctx, database)
	if err != nil {
		return "", mterrors.Wrapf(err, "failed to get database %s from topology", database)
	}

	if db.BackupLocation == "" {
		return "", mterrors.Errorf(mtrpcpb.Code_FAILED_PRECONDITION,
			"database %s has no backup_location configured", database)
	}

	return db.BackupLocation, nil
}

// updateCachedMultipooler updates the cached multipooler info with the current multipooler
// This should be called whenever pm.multipooler is updated while holding pm.mu
func (pm *MultiPoolerManager) updateCachedMultipooler() {
	pm.cachedMultipooler.mu.Lock()
	defer pm.cachedMultipooler.mu.Unlock()
	clonedProto := proto.Clone(pm.multipooler.MultiPooler).(*clustermetadatapb.MultiPooler)
	pm.cachedMultipooler.multipooler = topoclient.NewMultiPoolerInfo(clonedProto, pm.multipooler.Version())
}

// checkReady returns an error if the manager is not in Ready state
func (pm *MultiPoolerManager) checkReady() error {
	pm.mu.Lock()
	defer pm.mu.Unlock()

	switch pm.state {
	case ManagerStateReady:
		return nil
	case ManagerStateStarting:
		return mterrors.New(mtrpcpb.Code_UNAVAILABLE, "manager is still starting up")
	case ManagerStateError:
		return mterrors.Wrap(pm.stateError, "manager is in error state")
	default:
		return mterrors.New(mtrpcpb.Code_INTERNAL, fmt.Sprintf("manager is in unknown state: %s", pm.state))
	}
}

// checkPoolerType verifies that the pooler matches the expected type
func (pm *MultiPoolerManager) checkPoolerType(expectedType clustermetadatapb.PoolerType, operationName string) error {
	pm.mu.Lock()
	poolerType := pm.multipooler.Type
	pm.mu.Unlock()

	if poolerType != expectedType {
		pm.logger.Error(fmt.Sprintf("%s called on incorrect pooler type", operationName),
			"service_id", pm.serviceID.String(),
			"pooler_type", poolerType.String(),
			"expected_type", expectedType.String())
		return mterrors.New(mtrpcpb.Code_FAILED_PRECONDITION,
			fmt.Sprintf("operation not allowed: pooler type is %s, must be %s (service_id: %s)",
				poolerType.String(), expectedType.String(), pm.serviceID.String()))
	}
	return nil
}

// getCurrentTermNumber returns the current consensus term number in a thread-safe manner
func (pm *MultiPoolerManager) getCurrentTermNumber(ctx context.Context) (int64, error) {
	pm.mu.Lock()
	defer pm.mu.Unlock()

	if pm.consensusState == nil {
		return 0, nil
	}
	return pm.consensusState.GetCurrentTermNumber(ctx)
}

// checkReplicaGuardrails verifies that the pooler is a REPLICA and PostgreSQL is in recovery mode
// This is a common guardrail for replication-related operations on standby servers
func (pm *MultiPoolerManager) checkReplicaGuardrails(ctx context.Context) error {
	// Guardrail: Check pooler type - only REPLICA poolers can perform replication operations
	if err := pm.checkPoolerType(clustermetadatapb.PoolerType_REPLICA, "Replication operation"); err != nil {
		return err
	}

	// Ensure database connection
	if err := pm.connectDB(); err != nil {
		pm.logger.ErrorContext(ctx, "Failed to connect to database", "error", err)
		return mterrors.Wrap(err, "database connection failed")
	}

	// Guardrail: Check if the PostgreSQL instance is in recovery (standby mode)
	var isInRecovery bool
	err := pm.db.QueryRowContext(ctx, "SELECT pg_is_in_recovery()").Scan(&isInRecovery)
	if err != nil {
		pm.logger.ErrorContext(ctx, "Failed to check if instance is in recovery", "error", err)
		return mterrors.Wrap(err, "failed to check recovery status")
	}

	if !isInRecovery {
		pm.logger.ErrorContext(ctx, "Replication operation called on non-standby instance", "service_id", pm.serviceID.String())
		return mterrors.New(mtrpcpb.Code_FAILED_PRECONDITION,
			fmt.Sprintf("operation not allowed: the PostgreSQL instance is not in standby mode (service_id: %s)", pm.serviceID.String()))
	}

	return nil
}

// checkPrimaryGuardrails verifies that the pooler is a PRIMARY and PostgreSQL is not in recovery mode
// This is a common guardrail for primary-only operations
func (pm *MultiPoolerManager) checkPrimaryGuardrails(ctx context.Context) error {
	// Guardrail: Check pooler type - only PRIMARY poolers can perform primary operations
	if err := pm.checkPoolerType(clustermetadatapb.PoolerType_PRIMARY, "Primary operation"); err != nil {
		return err
	}

	// Ensure database connection
	if err := pm.connectDB(); err != nil {
		pm.logger.ErrorContext(ctx, "Failed to connect to database", "error", err)
		return mterrors.Wrap(err, "database connection failed")
	}

	// Guardrail: Check if the PostgreSQL instance is in standby mode
	var isInRecovery bool
	err := pm.db.QueryRowContext(ctx, "SELECT pg_is_in_recovery()").Scan(&isInRecovery)
	if err != nil {
		pm.logger.ErrorContext(ctx, "Failed to check if instance is in recovery", "error", err)
		return mterrors.Wrap(err, "failed to check recovery status")
	}

	if isInRecovery {
		pm.logger.ErrorContext(ctx, "Primary operation called on standby instance", "service_id", pm.serviceID.String())
		return mterrors.New(mtrpcpb.Code_FAILED_PRECONDITION,
			fmt.Sprintf("operation not allowed: the PostgreSQL instance is in standby mode (service_id: %s)", pm.serviceID.String()))
	}

	return nil
}

// setStateError sets the manager state to error with the given error message
// Must be called without holding the mutex
func (pm *MultiPoolerManager) setStateError(err error) {
	pm.mu.Lock()
	defer pm.mu.Unlock()
	pm.state = ManagerStateError
	pm.stateError = err
	pm.logger.Error("Manager state changed", "state", ManagerStateError, "error", err.Error())

	// Signal that we've reached a terminal state
	select {
	case <-pm.readyChan:
		// Already closed
	default:
		close(pm.readyChan)
	}
}

// checkAndSetReady checks if all required resources are loaded and sets state to ready if so
// Must be called without holding the mutex
func (pm *MultiPoolerManager) checkAndSetReady() {
	pm.mu.Lock()
	defer pm.mu.Unlock()

	// Check that topo is loaded and consensus is loaded (if enabled)
	consensusReady := !pm.config.ConsensusEnabled || pm.consensusLoaded
	if pm.topoLoaded && consensusReady {
		pm.state = ManagerStateReady
		pm.logger.Info("Manager state changed", "state", ManagerStateReady, "service_id", pm.serviceID.String())

		// Signal that we've reached ready state
		select {
		case <-pm.readyChan:
			// Already closed
		default:
			close(pm.readyChan)
		}
	}
}

// loadMultiPoolerFromTopo loads the multipooler record from topology asynchronously
func (pm *MultiPoolerManager) loadMultiPoolerFromTopo() {
	// Validate ServiceID is not nil
	if pm.serviceID == nil {
		pm.setStateError(fmt.Errorf("ServiceID cannot be nil"))
		return
	}

	// Set timeout for the entire loading process
	timeoutCtx, timeoutCancel := context.WithTimeout(pm.ctx, pm.loadTimeout)
	defer timeoutCancel()

	r := retry.New(100*time.Millisecond, 30*time.Second)
	for _, err := range r.Attempts(timeoutCtx) {
		if err != nil {
			if errors.Is(err, context.DeadlineExceeded) {
				pm.setStateError(fmt.Errorf("timeout waiting for multipooler record to be available in topology after %v", pm.loadTimeout))
			} else {
				pm.setStateError(fmt.Errorf("manager context cancelled while loading multipooler record"))
			}
			return
		}

		ctx, cancel := context.WithTimeout(pm.ctx, 5*time.Second)
		mp, err := pm.topoClient.GetMultiPooler(ctx, pm.serviceID)
		cancel()

		if err != nil {
			continue // Will retry with backoff
		}

		// Successfully loaded multipooler record
		// Now load the backup location from the database topology
		database := mp.Database
		if database == "" {
			pm.setStateError(fmt.Errorf("database name not set in multipooler"))
			return
		}

		ctx, cancel = context.WithTimeout(pm.ctx, 5*time.Second)
		db, err := pm.topoClient.GetDatabase(ctx, database)
		cancel()
		if err != nil {
			pm.setStateError(fmt.Errorf("failed to get database %s from topology: %w", database, err))
			return
		}

		if db.BackupLocation == "" {
			pm.setStateError(fmt.Errorf("database %s has no backup_location configured", database))
			return
		}

		pm.mu.Lock()
		pm.multipooler = mp
		pm.updateCachedMultipooler()
		pm.backupLocation = db.BackupLocation
		pm.topoLoaded = true
		pm.mu.Unlock()

		pm.logger.InfoContext(ctx, "Loaded multipooler record from topology", "service_id", pm.serviceID.String(), "database", mp.Database, "backup_location", db.BackupLocation)
		pm.checkAndSetReady()
		return
	}
}

// validateAndUpdateTerm validates the request term against the current term following Consensus rules.
// Returns an error if the request term is stale (less than current term).
// If the request term is higher, it updates the term in pgctld and the cache.
// If force is true, validation is skipped.
func (pm *MultiPoolerManager) validateAndUpdateTerm(ctx context.Context, requestTerm int64, force bool) error {
	if force {
		return nil // Skip validation if force is set
	}

	currentTerm, err := pm.getCurrentTermNumber(ctx)
	if err != nil {
		return fmt.Errorf("failed to get current term: %w", err)
	}

	// Check if consensus term has been initialized (term 0 means uninitialized)
	if currentTerm == 0 {
		pm.logger.ErrorContext(ctx, "Consensus term not initialized",
			"service_id", pm.serviceID.String())
		return mterrors.New(mtrpcpb.Code_FAILED_PRECONDITION,
			"consensus term not initialized, must be explicitly set via SetTerm (use force=true to bypass)")
	}

	// If request term == current term: ACCEPT (same term, execute)
	// If request term < current term: REJECT (stale request)
	// If request term > current term: UPDATE term and ACCEPT (new term discovered)
	if requestTerm < currentTerm {
		// Request has stale term, reject
		pm.logger.ErrorContext(ctx, "Consensus term too old, rejecting request",
			"request_term", requestTerm,
			"current_term", currentTerm,
			"service_id", pm.serviceID.String())
		return mterrors.New(mtrpcpb.Code_FAILED_PRECONDITION,
			fmt.Sprintf("consensus term too old: request term %d is less than current term %d (use force=true to bypass)",
				requestTerm, currentTerm))
	} else if requestTerm > currentTerm {
		// Request has newer term, update our term
		pm.logger.InfoContext(ctx, "Discovered newer term, updating",
			"request_term", requestTerm,
			"old_term", currentTerm,
			"service_id", pm.serviceID.String())

		pm.mu.Lock()
		cs := pm.consensusState
		pm.mu.Unlock()

		if cs == nil {
			return mterrors.New(mtrpcpb.Code_FAILED_PRECONDITION, "consensus state not initialized")
		}

		// Update term atomically (resets accepted leader)
		if err := cs.UpdateTermAndSave(ctx, requestTerm); err != nil {
			pm.logger.ErrorContext(ctx, "Failed to update term", "error", err)
			return mterrors.Wrap(err, "failed to update consensus term")
		}

		pm.logger.InfoContext(ctx, "Consensus term updated successfully", "new_term", requestTerm)
	}
	// If requestTerm == currentCachedTerm, just continue (same term is OK)
	return nil
}

// validateTermExactMatch validates that the request term exactly matches the current term.
// Unlike validateAndUpdateTerm, this does NOT update the term automatically.
// This is used for Promote to ensure the node was properly recruited before promotion.
func (pm *MultiPoolerManager) validateTermExactMatch(ctx context.Context, requestTerm int64, force bool) error {
	if force {
		return nil // Skip validation if force is set
	}

	currentTerm, err := pm.getCurrentTermNumber(ctx)
	if err != nil {
		return fmt.Errorf("failed to get current term: %w", err)
	}

	// Check if consensus term has been initialized
	if currentTerm == 0 {
		pm.logger.ErrorContext(ctx, "Consensus term not initialized - node not recruited",
			"service_id", pm.serviceID.String())
		return mterrors.New(mtrpcpb.Code_FAILED_PRECONDITION,
			"consensus term not initialized - node must be recruited via SetTerm first")
	}

	// Require exact match - do not update term automatically
	if requestTerm != currentTerm {
		pm.logger.ErrorContext(ctx, "Promote term mismatch - node not recruited for this term",
			"request_term", requestTerm,
			"current_term", currentTerm,
			"service_id", pm.serviceID.String())
		return mterrors.New(mtrpcpb.Code_FAILED_PRECONDITION,
			fmt.Sprintf("term mismatch: node not recruited for term %d (current term is %d). "+
				"Coordinator must call SetTerm first to recruit this node",
				requestTerm, currentTerm))
	}

	return nil
}

// loadConsensusTermFromDisk loads the consensus term from local disk asynchronously
func (pm *MultiPoolerManager) loadConsensusTermFromDisk() {
	// Set timeout for the entire loading process
	timeoutCtx, timeoutCancel := context.WithTimeout(pm.ctx, pm.loadTimeout)
	defer timeoutCancel()

	r := retry.New(100*time.Millisecond, 30*time.Second)
	for _, err := range r.Attempts(timeoutCtx) {
		if err != nil {
			if errors.Is(err, context.DeadlineExceeded) {
				pm.setStateError(fmt.Errorf("timeout waiting for consensus term from disk after %v", pm.loadTimeout))
			} else {
				pm.setStateError(fmt.Errorf("manager context cancelled while loading consensus term"))
			}
			return
		}

		// Initialize consensus state if not already done
		pm.mu.Lock()
		if pm.consensusState == nil {
			pm.consensusState = NewConsensusState(pm.config.PoolerDir, pm.serviceID)
		}
		cs := pm.consensusState
		pm.mu.Unlock()

		// Load term from local disk using the ConsensusState
		var currentTerm int64
		if currentTerm, err = cs.Load(); err != nil {
			pm.logger.Debug("Failed to load consensus term from disk, retrying", "error", err)
			continue // Will retry with backoff
		}

		// Successfully loaded (nil/empty term is OK)
		pm.mu.Lock()
		pm.consensusLoaded = true
		pm.mu.Unlock()

		pm.logger.Info("Loaded consensus term from disk", "current_term", currentTerm)
		pm.checkAndSetReady()
		return
	}
}

// checkDemotionState checks the current state to determine what steps remain
func (pm *MultiPoolerManager) checkDemotionState(ctx context.Context) (*demotionState, error) {
	state := &demotionState{}

	// Check topology state
	pm.mu.Lock()
	poolerType := pm.multipooler.Type
	servingStatus := pm.multipooler.ServingStatus
	pm.mu.Unlock()

	state.isReplicaInTopology = (poolerType == clustermetadatapb.PoolerType_REPLICA)
	state.isServingReadOnly = (servingStatus == clustermetadatapb.PoolerServingStatus_SERVING_RDONLY)

	// Check if PostgreSQL is in recovery mode (canonical way to check if read-only)
	isPrimary, err := pm.isPrimary(ctx)
	if err != nil {
		pm.logger.ErrorContext(ctx, "Failed to check recovery status", "error", err)
		return nil, mterrors.Wrap(err, "failed to check recovery status")
	}
	state.isReadOnly = !isPrimary

	// Capture current LSN
	state.finalLSN, err = pm.getWALPosition(ctx)
	if err != nil {
		pm.logger.ErrorContext(ctx, "Failed to get LSN", "error", err)
		return nil, mterrors.Wrap(err, "failed to get LSN")
	}

	pm.logger.InfoContext(ctx, "Checked demotion state",
		"is_serving_read_only", state.isServingReadOnly,
		"is_replica_in_topology", state.isReplicaInTopology,
		"is_read_only", state.isReadOnly,
		"is_primary", isPrimary,
		"pooler_type", poolerType,
		"serving_status", servingStatus)

	return state, nil
}

// setServingReadOnly transitions the pooler to SERVING_RDONLY status
// Note: the following code should be refactored to be async and work
// a state transita desired state that the manager converges, makes
// the pooler converge.
// Similar to how ManagerState works today.
// At the moment, setServingReadOnly means:
// - The heartbeat writer is stopped.
// - We update the topology serving state for the pooler record.
// - TODO: QueryPooler should stop accepting write traffic.
func (pm *MultiPoolerManager) setServingReadOnly(ctx context.Context, state *demotionState) error {
	if state.isServingReadOnly {
		pm.logger.InfoContext(ctx, "Already in SERVING_RDONLY state, skipping")
		return nil
	}

	pm.logger.InfoContext(ctx, "Transitioning to SERVING_RDONLY")

	// Update serving status in topology
	updatedMultipooler, err := pm.topoClient.UpdateMultiPoolerFields(ctx, pm.serviceID, func(mp *clustermetadatapb.MultiPooler) error {
		mp.ServingStatus = clustermetadatapb.PoolerServingStatus_SERVING_RDONLY
		return nil
	})
	if err != nil {
		pm.logger.ErrorContext(ctx, "Failed to update serving status in topology", "error", err)
		return mterrors.Wrap(err, "failed to transition to SERVING_RDONLY")
	}

	pm.mu.Lock()
	pm.multipooler.MultiPooler = updatedMultipooler
	pm.updateCachedMultipooler()
	pm.queryServingState = clustermetadatapb.PoolerServingStatus_SERVING_RDONLY
	pm.mu.Unlock()

	// Stop heartbeat writer
	if pm.replTracker != nil {
		pm.logger.InfoContext(ctx, "Stopping heartbeat writer")
		pm.replTracker.MakeNonPrimary()
	}

	// TODO: Configure QueryService to reject writes

	pm.logger.InfoContext(ctx, "Transitioned to SERVING_RDONLY successfully")
	return nil
}

// runCheckpointAsync runs a CHECKPOINT in a background goroutine
func (pm *MultiPoolerManager) runCheckpointAsync(ctx context.Context) chan error {
	checkpointDone := make(chan error, 1)
	go func() {
		pm.logger.InfoContext(ctx, "Starting checkpoint")
		_, err := pm.db.ExecContext(ctx, "CHECKPOINT")
		if err != nil {
			pm.logger.WarnContext(ctx, "Checkpoint failed", "error", err)
			checkpointDone <- err
		} else {
			pm.logger.InfoContext(ctx, "Checkpoint completed")
			checkpointDone <- nil
		}
	}()
	return checkpointDone
}

// restartPostgresAsStandby restarts PostgreSQL as a standby server
// This creates standby.signal and restarts PostgreSQL via pgctld
func (pm *MultiPoolerManager) restartPostgresAsStandby(ctx context.Context, state *demotionState) error {
	if state.isReadOnly {
		pm.logger.InfoContext(ctx, "PostgreSQL already running as standby, skipping")
		return nil
	}

	if pm.pgctldClient == nil {
		return mterrors.New(mtrpcpb.Code_FAILED_PRECONDITION, "pgctld client not initialized")
	}

	pm.logger.InfoContext(ctx, "Restarting PostgreSQL as standby")

	// Call pgctld to restart as standby
	// This will create standby.signal and restart the server
	req := &pgctldpb.RestartRequest{
		Mode:      "fast",
		Timeout:   nil, // Use default timeout
		Port:      0,   // Use default port
		ExtraArgs: nil,
		AsStandby: true, // Create standby.signal before restart
	}

	// Close the query service controller to release its stale database connection
	if err := pm.Close(); err != nil {
		pm.logger.WarnContext(ctx, "Failed to close query service controller after restart", "error", err)
		// Continue - we'll try to reconnect anyway
	}

	resp, err := pm.pgctldClient.Restart(ctx, req)
	if err != nil {
		pm.logger.ErrorContext(ctx, "Failed to restart PostgreSQL as standby", "error", err)
		return mterrors.Wrap(err, "failed to restart as standby")
	}

	pm.logger.InfoContext(ctx, "PostgreSQL restarted as standby",
		"pid", resp.Pid,
		"message", resp.Message)

	// Reopen the manager
	if err := pm.Open(); err != nil {
		pm.logger.ErrorContext(ctx, "Failed to reopen query service controller after restart", "error", err)
		return mterrors.Wrap(err, "failed to reopen query service controller")
	}

	// Verify server is in recovery mode (standby)
	var inRecovery bool
	err = pm.db.QueryRowContext(ctx, "SELECT pg_is_in_recovery()").Scan(&inRecovery)
	if err != nil {
		pm.logger.ErrorContext(ctx, "Failed to verify recovery status", "error", err)
		return mterrors.Wrap(err, "failed to verify standby status")
	}

	if !inRecovery {
		pm.logger.ErrorContext(ctx, "PostgreSQL not in recovery mode after restart")
		return mterrors.New(mtrpcpb.Code_INTERNAL, "server not in recovery mode after restart as standby")
	}

	pm.logger.InfoContext(ctx, "PostgreSQL is now running as a standby")
	return nil
}

// updateTopologyAfterDemotion updates the pooler type in topology from PRIMARY to REPLICA
func (pm *MultiPoolerManager) updateTopologyAfterDemotion(ctx context.Context, state *demotionState) error {
	if state.isReplicaInTopology {
		pm.logger.InfoContext(ctx, "Topology already updated to REPLICA, skipping")
		return nil
	}

	pm.logger.InfoContext(ctx, "Updating pooler type in topology to REPLICA")
	updatedMultipooler, err := pm.topoClient.UpdateMultiPoolerFields(ctx, pm.serviceID, func(mp *clustermetadatapb.MultiPooler) error {
		mp.Type = clustermetadatapb.PoolerType_REPLICA
		return nil
	})
	if err != nil {
		pm.logger.ErrorContext(ctx, "Failed to update pooler type in topology", "error", err)
		return mterrors.Wrap(err, "demotion succeeded but failed to update topology")
	}

	pm.mu.Lock()
	pm.multipooler.MultiPooler = updatedMultipooler
	pm.updateCachedMultipooler()
	pm.mu.Unlock()

	pm.logger.InfoContext(ctx, "Topology updated to REPLICA successfully")
	return nil
}

// getActiveWriteConnections returns connections that are performing write operations
func (pm *MultiPoolerManager) getActiveWriteConnections(ctx context.Context) ([]int32, error) {
	// Query for connections doing write operations
	// Note: this is temporary, we can refactor this once we
	// have the query pool. Thinking that we should have a
	// specific user for the write pool and we can kill all connections
	// associated with that user.
	query := `
		SELECT COALESCE(array_agg(pid), ARRAY[]::integer[])
		FROM pg_stat_activity
		WHERE pid != pg_backend_pid()
		  AND datname IS NOT NULL
		  AND backend_type = 'client backend'
		  AND state = 'active'
		  AND query NOT ILIKE 'SELECT%'
		  AND query NOT ILIKE 'SHOW%'
		  AND query NOT ILIKE 'BEGIN%'
		  AND query NOT ILIKE 'COMMIT%'
		  AND query NOT ILIKE 'ROLLBACK%'
		  AND query != '<IDLE>'`

	var pids []int32
	err := pm.db.QueryRowContext(ctx, query).Scan(pq.Array(&pids))
	if err != nil {
		return nil, err
	}

	return pids, nil
}

// terminateWriteConnections terminates connections performing write operations
func (pm *MultiPoolerManager) terminateWriteConnections(ctx context.Context) (int32, error) {
	pids, err := pm.getActiveWriteConnections(ctx)
	if err != nil {
		pm.logger.ErrorContext(ctx, "Failed to get active write connections", "error", err)
		return 0, mterrors.Wrap(err, "failed to get active write connections")
	}

	if len(pids) == 0 {
		pm.logger.InfoContext(ctx, "No active write connections to terminate")
		return 0, nil
	}

	pm.logger.WarnContext(ctx, "Terminating connections still performing writes after drain",
		"count", len(pids),
		"pids", pids)

	// Terminate each write connection
	for _, pid := range pids {
		_, err := pm.db.ExecContext(ctx, "SELECT pg_terminate_backend($1)", pid)
		if err != nil {
			pm.logger.WarnContext(ctx, "Failed to terminate write connection", "pid", pid, "error", err)
		}
	}

	return int32(len(pids)), nil
}

// drainAndCheckpoint handles the drain timeout and checkpoint in parallel
// During the drain, it monitors for write activity every 100ms
// If 2 consecutive checks show no writes, exits early
func (pm *MultiPoolerManager) drainAndCheckpoint(ctx context.Context, drainTimeout time.Duration) error {
	// Start checkpoint in background
	checkpointDone := pm.runCheckpointAsync(ctx)

	// Monitor for write activity during drain
	pm.logger.InfoContext(ctx, "Monitoring for write activity during drain", "duration", drainTimeout)
	drainCtx, cancel := context.WithTimeout(ctx, drainTimeout)
	defer cancel()

	monitorTicker := time.NewTicker(100 * time.Millisecond)
	defer monitorTicker.Stop()

	consecutiveNoWrites := 0
	drainComplete := false

	for !drainComplete {
		select {
		case <-drainCtx.Done():
			pm.logger.InfoContext(ctx, "Drain timeout completed")
			drainComplete = true

		case err := <-checkpointDone:
			if err != nil {
				pm.logger.WarnContext(ctx, "Checkpoint completed with error during drain", "error", err)
			} else {
				pm.logger.InfoContext(ctx, "Checkpoint completed during drain")
			}

		case <-monitorTicker.C:
			// Check for write activity
			pids, err := pm.getActiveWriteConnections(ctx)
			if err != nil {
				pm.logger.WarnContext(ctx, "Failed to check for write activity during drain", "error", err)
				consecutiveNoWrites = 0 // Reset on error
			} else if len(pids) > 0 {
				pm.logger.WarnContext(ctx, "Detected write activity during drain",
					"count", len(pids),
					"pids", pids)
				consecutiveNoWrites = 0 // Reset counter
			} else {
				// No writes detected
				consecutiveNoWrites++
				if consecutiveNoWrites >= 2 {
					pm.logger.InfoContext(ctx, "No write activity detected for 2 consecutive checks, exiting drain early")
					drainComplete = true
				}
			}
		}
	}

	// Wait for checkpoint if it's still running
	select {
	case err := <-checkpointDone:
		if err != nil {
			pm.logger.WarnContext(ctx, "Checkpoint failed", "error", err)
			// Don't fail - checkpoint is an optimization
		}
	default:
		// Checkpoint still running, continue
		pm.logger.InfoContext(ctx, "Checkpoint still running, continuing with demotion")
	}

	return nil
}

// checkPromotionState checks the current state to determine what steps remain
func (pm *MultiPoolerManager) checkPromotionState(ctx context.Context, syncReplicationConfig *multipoolermanagerdatapb.ConfigureSynchronousReplicationRequest) (*promotionState, error) {
	state := &promotionState{}

	// Check PostgreSQL promotion state
	var isInRecovery bool
	err := pm.db.QueryRowContext(ctx, "SELECT pg_is_in_recovery()").Scan(&isInRecovery)
	if err != nil {
		pm.logger.ErrorContext(ctx, "Failed to check recovery status", "error", err)
		return nil, mterrors.Wrap(err, "failed to check recovery status")
	}

	state.isPrimaryInPostgres = !isInRecovery

	if state.isPrimaryInPostgres {
		// Get current primary LSN
		state.currentLSN, err = pm.getPrimaryLSN(ctx)
		if err != nil {
			pm.logger.ErrorContext(ctx, "Failed to get current LSN", "error", err)
			return nil, err
		}
	}

	// Check topology state
	pm.mu.Lock()
	poolerType := pm.multipooler.Type
	pm.mu.Unlock()

	state.isPrimaryInTopology = (poolerType == clustermetadatapb.PoolerType_PRIMARY)

	// Default: if no sync config requested, consider it as matching (no requirements to check)
	state.syncReplicationMatches = true

	// Check sync replication state if config was provided
	if syncReplicationConfig != nil && state.isPrimaryInPostgres {
		state.syncReplicationMatches = false
		currentConfig, err := pm.getSynchronousReplicationConfig(ctx)
		if err != nil {
			pm.logger.WarnContext(ctx, "Failed to get current sync replication config", "error", err)
		}
		if err == nil {
			state.syncReplicationMatches = pm.syncReplicationConfigMatches(currentConfig, syncReplicationConfig)
		}
	}

	pm.logger.InfoContext(ctx, "Checked promotion state",
		"is_primary_in_postgres", state.isPrimaryInPostgres,
		"is_primary_in_topology", state.isPrimaryInTopology,
		"sync_replication_matches", state.syncReplicationMatches)

	return state, nil
}

// promoteStandbyToPrimary calls pg_promote() and waits for promotion to complete
func (pm *MultiPoolerManager) promoteStandbyToPrimary(ctx context.Context, state *promotionState) error {
	// Return early if already promoted
	if state.isPrimaryInPostgres {
		pm.logger.InfoContext(ctx, "PostgreSQL already promoted, skipping")
		return nil
	}

	// Call pg_promote() to promote standby to primary
	pm.logger.InfoContext(ctx, "PostgreSQL promotion needed")
	pm.logger.InfoContext(ctx, "Calling pg_promote() to promote standby to primary")
	_, err := pm.db.ExecContext(ctx, "SELECT pg_promote()")
	if err != nil {
		pm.logger.ErrorContext(ctx, "Failed to call pg_promote()", "error", err)
		return mterrors.Wrap(err, "failed to promote standby")
	}

	// Wait for promotion to complete by polling pg_is_in_recovery()
	pm.logger.InfoContext(ctx, "Waiting for promotion to complete")
	return pm.waitForPromotionComplete(ctx)
}

// waitForPromotionComplete polls pg_is_in_recovery() until promotion is complete
func (pm *MultiPoolerManager) waitForPromotionComplete(ctx context.Context) error {
	ticker := time.NewTicker(100 * time.Millisecond)
	defer ticker.Stop()

	promotionTimeout := 30 * time.Second
	promotionCtx, cancel := context.WithTimeout(ctx, promotionTimeout)
	defer cancel()

	for {
		select {
		case <-promotionCtx.Done():
			pm.logger.ErrorContext(ctx, "Timeout waiting for promotion to complete")
			return mterrors.New(mtrpcpb.Code_DEADLINE_EXCEEDED,
				fmt.Sprintf("timeout waiting for promotion to complete after %v", promotionTimeout))

		case <-ticker.C:
			var isInRecovery bool
			err := pm.db.QueryRowContext(promotionCtx, "SELECT pg_is_in_recovery()").Scan(&isInRecovery)
			if err != nil {
				pm.logger.ErrorContext(ctx, "Failed to check recovery status during promotion", "error", err)
				return mterrors.Wrap(err, "failed to check recovery status")
			}

			if !isInRecovery {
				pm.logger.InfoContext(ctx, "Promotion completed successfully - node is now primary")
				return nil
			}
		}
	}
}

// updateTopologyAfterPromotion updates the pooler type in topology from REPLICA to PRIMARY
func (pm *MultiPoolerManager) updateTopologyAfterPromotion(ctx context.Context, state *promotionState) error {
	// Return early if already updated
	if state.isPrimaryInTopology {
		pm.logger.InfoContext(ctx, "Topology already updated, skipping")
		return nil
	}

	pm.logger.InfoContext(ctx, "Topology update needed")
	pm.logger.InfoContext(ctx, "Updating pooler type in topology to PRIMARY")
	updatedMultipooler, err := pm.topoClient.UpdateMultiPoolerFields(ctx, pm.serviceID, func(mp *clustermetadatapb.MultiPooler) error {
		mp.Type = clustermetadatapb.PoolerType_PRIMARY
		return nil
	})
	if err != nil {
		pm.logger.ErrorContext(ctx, "Failed to update pooler type in topology", "error", err)
		return mterrors.Wrap(err, "promotion succeeded but failed to update topology")
	}

	pm.mu.Lock()
	pm.multipooler.MultiPooler = updatedMultipooler
	pm.updateCachedMultipooler()
	pm.mu.Unlock()

	// Update heartbeat tracker to primary mode
	if pm.replTracker != nil {
		pm.logger.InfoContext(ctx, "Updating heartbeat tracker to primary mode")
		pm.replTracker.MakePrimary()
	}

	return nil
}

// configureReplicationAfterPromotion applies synchronous replication configuration
func (pm *MultiPoolerManager) configureReplicationAfterPromotion(ctx context.Context, state *promotionState, syncReplicationConfig *multipoolermanagerdatapb.ConfigureSynchronousReplicationRequest) error {
	if syncReplicationConfig == nil {
		return nil // No configuration requested
	}

	// Return early if already configured
	if state.syncReplicationMatches {
		pm.logger.InfoContext(ctx, "Sync replication already configured, skipping")
		return nil
	}

	pm.logger.InfoContext(ctx, "Sync replication configuration needed")
	pm.logger.InfoContext(ctx, "Configuring synchronous replication for new cohort")
	err := pm.ConfigureSynchronousReplication(ctx,
		syncReplicationConfig.SynchronousCommit,
		syncReplicationConfig.SynchronousMethod,
		syncReplicationConfig.NumSync,
		syncReplicationConfig.StandbyIds,
		syncReplicationConfig.ReloadConfig)
	if err != nil {
		pm.logger.ErrorContext(ctx, "Failed to configure synchronous replication", "error", err)
		return mterrors.Wrap(err, "promotion succeeded but failed to configure synchronous replication")
	}

	return nil
}

// ReplicationLag returns the current replication lag from the heartbeat reader
func (pm *MultiPoolerManager) ReplicationLag(ctx context.Context) (time.Duration, error) {
	if err := pm.checkReady(); err != nil {
		return 0, err
	}

	if pm.replTracker == nil {
		return 0, mterrors.New(mtrpcpb.Code_UNAVAILABLE, "replication tracker not initialized")
	}

	return pm.replTracker.HeartbeatReader().Status()
}

// Start initializes the MultiPoolerManager
func (pm *MultiPoolerManager) Start(senv *servenv.ServEnv) {
	// Start loading multipooler record from topology asynchronously
	go pm.loadMultiPoolerFromTopo()
	// Start loading consensus term from local disk asynchronously (only if consensus is enabled)
	if pm.config.ConsensusEnabled {
		go pm.loadConsensusTermFromDisk()
	}

	// Initialize query service controller with DB config
	dbConfig := &poolerserver.DBConfig{
		SocketFilePath: pm.config.SocketFilePath,
		PoolerDir:      pm.config.PoolerDir,
		Database:       pm.config.Database,
		PgPort:         pm.config.PgPort,
	}
	if err := pm.qsc.InitDBConfig(dbConfig); err != nil {
		pm.logger.Error("Failed to initialize query service controller", "error", err)
	} else {
		pm.logger.Info("Initialized query service controller with database config")
	}

	// Open the database connections and start background operations
	// This calls connectDB() internally and opens the query service controller
	// TODO: This should be managed by a proper state manager (like tm_state.go)
	if err := pm.Open(); err != nil {
		pm.logger.Error("Failed to open manager during startup", "error", err)
		// Don't fail startup if Open fails - will retry on demand
	}

	senv.OnRun(func() {
		// Block until manager is ready or error before registering gRPC services
		// Use load timeout from manager configuration
		waitCtx, cancel := context.WithTimeout(pm.ctx, pm.loadTimeout)
		defer cancel()

		pm.logger.Info("Waiting for manager to reach ready state before registering gRPC services")
		if err := pm.WaitUntilReady(waitCtx); err != nil {
			pm.logger.Error("Manager failed to reach ready state during startup", "error", err)
			// Exit immediately - no point in starting gRPC if we're not ready
			os.Exit(1)
		}
		pm.logger.Info("Manager reached ready state, will register gRPC services")

		pm.logger.Info("MultiPoolerManager started")
		pm.qsc.RegisterGRPCServices()
		pm.logger.Info("Query service controller registered")

		// Register manager gRPC services
		pm.registerGRPCServices()
		pm.logger.Info("MultiPoolerManager gRPC services registered")
	})
}

// WaitUntilReady blocks until the manager reaches Ready or Error state, or
// the context is cancelled. Returns nil if Ready, or an error if Error state
// or context cancelled. This should be called after Start() to ensure
// initialization is complete before accepting RPC requests.
//
// Thread-safety: This method waits on a channel that is closed when the state
// changes to Ready or Error, allowing efficient notification without polling.
func (pm *MultiPoolerManager) WaitUntilReady(ctx context.Context) error {
	select {
	case <-ctx.Done():
		return fmt.Errorf("waiting for manager ready cancelled: %w", ctx.Err())
	case <-pm.readyChan:
		// State has changed to Ready or Error, check which one
		pm.mu.Lock()
		state := pm.state
		stateError := pm.stateError
		pm.mu.Unlock()

		switch state {
		case ManagerStateReady:
			pm.logger.InfoContext(ctx, "Manager is ready")
			return nil
		case ManagerStateError:
			pm.logger.ErrorContext(ctx, "Manager failed to initialize", "error", stateError)
			return fmt.Errorf("manager is in error state: %w", stateError)
		default:
			// This shouldn't happen - channel was closed but state isn't terminal
			return fmt.Errorf("unexpected state after ready signal: %s", state)
		}
	}
}<|MERGE_RESOLUTION|>--- conflicted
+++ resolved
@@ -258,25 +258,8 @@
 		// Use the multipooler name from serviceID as the pooler ID
 		poolerID := pm.serviceID.Name
 
-<<<<<<< HEAD
 		// Schema creation is now handled by multiorch during bootstrap initialization
 		// Do not auto-create schema when connecting to postgres
-=======
-		// Check if connected to a primary database
-		isPrimary, err := pm.isPrimary(ctx)
-		if err != nil {
-			pm.logger.ErrorContext(ctx, "Failed to check if database is primary", "error", err)
-			// Don't fail the connection if primary check fails
-		} else if isPrimary {
-			// Only create the sidecar schema on primary databases
-			pm.logger.InfoContext(ctx, "MultiPoolerManager: Creating sidecar schema on primary database")
-			if err := pm.createSidecarSchema(ctx); err != nil {
-				return fmt.Errorf("failed to create sidecar schema: %w", err)
-			}
-		} else {
-			pm.logger.InfoContext(ctx, "MultiPoolerManager: Skipping sidecar schema creation on replica")
-		}
->>>>>>> 841b09b4
 
 		if err := pm.startHeartbeat(ctx, shardID, poolerID); err != nil {
 			pm.logger.ErrorContext(ctx, "Failed to start heartbeat", "error", err)
