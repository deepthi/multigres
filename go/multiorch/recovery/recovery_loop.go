--- conflicted
+++ resolved
@@ -22,7 +22,7 @@
 	"time"
 
 	"github.com/multigres/multigres/go/common/topoclient"
-	"github.com/multigres/multigres/go/common/types"
+	commontypes "github.com/multigres/multigres/go/common/types"
 	"github.com/multigres/multigres/go/multiorch/recovery/analysis"
 	"github.com/multigres/multigres/go/multiorch/recovery/types"
 	clustermetadatapb "github.com/multigres/multigres/go/pb/clustermetadata"
@@ -78,11 +78,7 @@
 	var wg sync.WaitGroup
 	for shardKey, shardProblems := range problemsByShard {
 		wg.Add(1)
-<<<<<<< HEAD
-		go func(key analysis.ShardKey, problems []types.Problem) {
-=======
-		go func(key types.ShardKey, problems []analysis.Problem) {
->>>>>>> c3eb68e6
+		go func(key commontypes.ShardKey, problems []types.Problem) {
 			defer wg.Done()
 			re.processShardProblems(key, problems)
 		}(shardKey, shardProblems)
@@ -91,16 +87,11 @@
 }
 
 // groupProblemsByShard groups problems by their shard.
-<<<<<<< HEAD
-func (re *Engine) groupProblemsByShard(problems []types.Problem) map[analysis.ShardKey][]types.Problem {
-	grouped := make(map[analysis.ShardKey][]types.Problem)
-=======
-func (re *Engine) groupProblemsByShard(problems []analysis.Problem) map[types.ShardKey][]analysis.Problem {
-	grouped := make(map[types.ShardKey][]analysis.Problem)
->>>>>>> c3eb68e6
+func (re *Engine) groupProblemsByShard(problems []types.Problem) map[commontypes.ShardKey][]types.Problem {
+	grouped := make(map[commontypes.ShardKey][]types.Problem)
 
 	for _, problem := range problems {
-		key := types.ShardKey{
+		key := commontypes.ShardKey{
 			Database:   problem.Database,
 			TableGroup: problem.TableGroup,
 			Shard:      problem.Shard,
@@ -112,11 +103,7 @@
 }
 
 // processShardProblems handles all problems for a single shard.
-<<<<<<< HEAD
-func (re *Engine) processShardProblems(shardKey analysis.ShardKey, problems []types.Problem) {
-=======
-func (re *Engine) processShardProblems(shardKey types.ShardKey, problems []analysis.Problem) {
->>>>>>> c3eb68e6
+func (re *Engine) processShardProblems(shardKey commontypes.ShardKey, problems []types.Problem) {
 	re.logger.DebugContext(re.ctx, "processing shard problems",
 		"database", shardKey.Database,
 		"tablegroup", shardKey.TableGroup,
@@ -197,13 +184,8 @@
 // attemptRecovery attempts to recover from a single problem.
 // IMPORTANT: Before attempting recovery, force re-poll the affected pooler
 // to ensure the problem still exists.
-<<<<<<< HEAD
 func (re *Engine) attemptRecovery(problem types.Problem) {
-	poolerIDStr := topo.MultiPoolerIDString(problem.PoolerID)
-=======
-func (re *Engine) attemptRecovery(problem analysis.Problem) {
 	poolerIDStr := topoclient.MultiPoolerIDString(problem.PoolerID)
->>>>>>> c3eb68e6
 
 	re.logger.DebugContext(re.ctx, "attempting recovery",
 		"problem_code", problem.Code,
@@ -273,15 +255,9 @@
 // - SinglePooler: Only refresh the affected pooler + primary pooler
 //
 // Returns (stillExists bool, error).
-<<<<<<< HEAD
 func (re *Engine) recheckProblem(problem types.Problem) (bool, error) {
-	poolerIDStr := topo.MultiPoolerIDString(problem.PoolerID)
+	poolerIDStr := topoclient.MultiPoolerIDString(problem.PoolerID)
 	isShardWide := problem.Scope == types.ScopeShard
-=======
-func (re *Engine) recheckProblem(problem analysis.Problem) (bool, error) {
-	poolerIDStr := topoclient.MultiPoolerIDString(problem.PoolerID)
-	isShardWide := problem.Scope == analysis.ScopeShard
->>>>>>> c3eb68e6
 
 	re.logger.DebugContext(re.ctx, "validating problem still exists",
 		"pooler_id", poolerIDStr,
