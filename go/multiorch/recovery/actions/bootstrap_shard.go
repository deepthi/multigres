--- conflicted
+++ resolved
@@ -175,12 +175,6 @@
 		"shard_key", problem.ShardKey.String(),
 		"candidate", candidate.MultiPooler.Id.Name)
 
-	// Parse durability policy before initializing
-	quorumRule, err := a.parsePolicy(policyName)
-	if err != nil {
-		return mterrors.Wrap(err, "failed to parse policy")
-	}
-
 	// Initialize the candidate as an empty primary with term=1
 	// This now also sets the pooler type to PRIMARY and creates the durability policy
 	req := &multipoolermanagerdatapb.InitializeEmptyPrimaryRequest{
@@ -202,39 +196,7 @@
 	a.logger.InfoContext(ctx, "successfully initialized primary with durability policy",
 		"shard_key", problem.ShardKey.String(),
 		"primary", candidate.MultiPooler.Id.Name,
-<<<<<<< HEAD
 		"backup_id", resp.BackupId,
-=======
-		"backup_id", resp.BackupId)
-
-	// Set pooler type to PRIMARY after successful initialization
-	// This updates topology so other components (and tests) can observe the node as PRIMARY.
-	changeTypeReq := &multipoolermanagerdatapb.ChangeTypeRequest{
-		PoolerType: clustermetadatapb.PoolerType_PRIMARY,
-	}
-	_, err = a.rpcClient.ChangeType(ctx, candidate.MultiPooler, changeTypeReq)
-	if err != nil {
-		return mterrors.Wrap(err, "failed to set pooler type to PRIMARY")
-	}
-
-	// Create durability policy in the primary's database
-	createPolicyReq := &multipoolermanagerdatapb.CreateDurabilityPolicyRequest{
-		PolicyName: policyName,
-		QuorumRule: quorumRule,
-	}
-	createPolicyResp, err := a.rpcClient.CreateDurabilityPolicy(ctx, candidate.MultiPooler, createPolicyReq)
-	if err != nil {
-		return mterrors.Wrap(err, "failed to create durability policy")
-	}
-
-	if !createPolicyResp.Success {
-		return mterrors.Errorf(mtrpcpb.Code_INTERNAL,
-			"failed to create durability policy: %s", createPolicyResp.ErrorMessage)
-	}
-
-	a.logger.InfoContext(ctx, "successfully created durability policy",
-		"shard_key", problem.ShardKey.String(),
->>>>>>> 23166c5f
 		"policy_name", policyName)
 
 	// Initialize remaining nodes as standbys
@@ -395,7 +357,6 @@
 	return nil
 }
 
-<<<<<<< HEAD
 // configureSynchronousReplication configures synchronous replication on the primary
 // based on the durability policy and available standbys.
 func (a *BootstrapShardAction) configureSynchronousReplication(
@@ -429,7 +390,8 @@
 		"standby_count", len(syncConfig.StandbyIds))
 
 	return nil
-=======
+}
+
 // countReachablePoolers counts how many poolers in the cohort are reachable via RPC.
 func (a *BootstrapShardAction) countReachablePoolers(ctx context.Context, cohort []*multiorchdatapb.PoolerHealthState) int {
 	count := 0
@@ -445,7 +407,6 @@
 		}
 	}
 	return count
->>>>>>> 23166c5f
 }
 
 // getCohort fetches all poolers in the shard from the pooler store.
